'''
RCP checker: Verifies convergence points of submissions by comparing them against RCPs (Reference Convergence Points)
'''

import argparse
from collections import defaultdict
import glob
import json
import logging
import os
import numpy as np
import re
import scipy.stats
import sys

# Number of submission runs for each benchmark
# References need 2x of these runs
# We use olympic scoring for statistics, so we reject
# both the top and bottom reference and submission numbers
submission_runs = {
    "training": {
        'bert': 10,
        'dlrm_dcnv2': 10,
        'gpt3': 3,
        'maskrcnn' : 5,
        'resnet' : 5,
        'ssd' : 5,
        'unet3d' : 40,
        'rnnt': 10,
        'stable_diffusion': 10,
<<<<<<< HEAD
        'llama2_70b_lora': 12,
=======
        'gnn': 10,  
>>>>>>> 8510e2be
    },
    "hpc": {
        'cosmoflow': 10,
        'deepcam': 5,
        'oc20': 5,
        'openfold': 10,
    }
}

TOKEN = ':::MLLOG '


def _print_divider_bar():
    logging.info('------------------------------')


def read_submission_file(result_file, use_train_samples):
    not_converged = 1
    subm_epochs = 1e9
    bs = -1
    benchmark = None

    # FID and CLIP metrics for stable diffusion are logged asynchronously
    # and indepently from each others. We track the eval results
    # so we can get the first eval step that passes the convergence criteria
    stable_diffusion_eval_results = defaultdict(dict)
    with open(result_file, 'r', encoding='latin-1') as f:
        # TODO: use mlperf_logging.compliance_checker.mlp_parser instead
        file_contents = f.readlines()
        for line in file_contents:
            if TOKEN not in line:
                continue
            line = re.sub(".*"+TOKEN, TOKEN, line).strip()
            if line.startswith(TOKEN):
                str = line[len(TOKEN):]
                if "global_batch_size" in str:
                    bs = json.loads(str)["value"]
                if "submission_benchmark" in str:
                    benchmark = json.loads(str)["value"]
                    if benchmark != "bert" and use_train_samples:
                        use_train_samples = False

                if benchmark == "stable_diffusion" and ("eval_error" in str or "eval_accuracy" in str):
                    eval_accuracy_str = str
                    eval_step = json.loads(eval_accuracy_str)["metadata"]["samples_count"]
                    eval_metric = json.loads(eval_accuracy_str)["metadata"]["metric"]
                    eval_score = json.loads(eval_accuracy_str)["value"]
                    stable_diffusion_eval_results[eval_step][eval_metric] = eval_score
                elif not use_train_samples and ("eval_error" in str or "eval_accuracy" in str):
                    eval_accuracy_str = str
                    conv_epoch = json.loads(eval_accuracy_str)["metadata"]["epoch_num"]
                    conv_epoch = round(conv_epoch, 3)
                elif use_train_samples and "train_samples" in str:
                    eval_accuracy_str = str
                    conv_epoch = json.loads(eval_accuracy_str)["value"]

                if "run_stop" in str and json.loads(str)["key"] == "run_stop":
                    conv_result = json.loads(str)["metadata"]["status"]
                    if conv_result == "success":
                        not_converged = 0
                        # Epochs to converge is the the last epochs value on
                        # eval_accuracy line before run_stop. Except for Stable Diffusion
                        # where we use the first eval step that passes the convergence criteria
                        if benchmark == "stable_diffusion":
                            passing_epochs = []
                            for eval_step, eval_result in stable_diffusion_eval_results.items():
                                # TODO: we shouldn't hardcode the convergence criteria here !
                                if eval_result["FID"] <= 90.0 and eval_result["CLIP"] >= 0.15:
                                    passing_epochs.append(eval_step)
                            conv_epoch = min(passing_epochs)
                        subm_epochs = conv_epoch
                    else:
                        not_converged = 1
                        subm_epochs = 1e9

    if not_converged:
        logging.warning(' Run incomplete or did not converge. Marking as infinite.')
    return not_converged, subm_epochs, bs, benchmark


def get_submission_epochs(result_files, bert_train_samples):
    '''
    Extract convergence epochs (or train_samples for BERT)
    from a list of submission files
    Returns the batch size, the list of epochs (or samples) to converge, and benchmark name
    bs of -1 means batch size could not be determined. subm_epochs is None
    if > 1 files fail to converge.
    '''
    not_converged = 0
    subm_epochs = []
    bs = -1
    benchmark = None
    for result_file in result_files:
        curr_not_converged, curr_subm_epochs, curr_bs, curr_benchmark = read_submission_file(result_file, bert_train_samples)

        subm_epochs.append(curr_subm_epochs)
        not_converged += curr_not_converged

        if bs == -1:
            bs = curr_bs
        else:
            if curr_bs != bs:
                logging.warning(' Batch sizes in files do not match.')
                return -1, None, None

        if benchmark is None:
            benchmark = curr_benchmark
        else:
            if curr_benchmark != benchmark:
                logging.warning(' Benchmark names in files do not match.')
                return -1, None, None

    if (bert_train_samples and benchmark != "bert"):
        logging.info(' bert_train_samples set for submission that is not bert')
    if (not_converged > 1 and benchmark != 'unet3d') or (not_converged > 4 and benchmark == 'unet3d') or (not_converged > 2 and benchmark == 'llama2_70b_lora'):
        subm_epochs = None
    return bs, subm_epochs, benchmark


class RCP_Checker:

    def __init__(self, usage, ruleset, benchmark, verbose, rcp_file=None):
        if ruleset not in {'1.0.0', "1.1.0", "2.0.0", "2.1.0", "3.0.0", "3.1.0", "4.0.0"}:
            raise Exception('RCP Checker only supported in 1.0.0, 1.1.0, 2.0.0, 2.1.0, 3.0.0, 3.1.0 and 4.0.0')
        self.usage = usage
        self.ruleset = ruleset
        self.benchmark = benchmark
        self.alpha = 0.05
        self.tolerance = 0.0001
        self.verbose = verbose
        self.submission_runs = submission_runs[usage][benchmark]

        raw_rcp_data = {}
        if rcp_file:
            raw_rcp_data = json.load(rcp_file)

            first_bmark = ''
            for _, record_contents in raw_rcp_data.items():
                if record_contents['Benchmark'] != self.benchmark:
                    logging.warning(' RCP in specified json file does not match benchmark name in results.')
                if first_bmark == '':
                    first_bmark = record_contents['Benchmark']
                elif first_bmark != record_contents['Benchmark']:
                        logging.warning(' RCPs in specified json file are for different benchmarks.')
        else:
            json_file = self._construct_json_filename(usage, ruleset, benchmark)
            with open(json_file) as f:
                raw_rcp_data = json.load(f)

        processed_rcp_data = self._process_raw_rcp_data(raw_rcp_data)
        sorted_rcp_data = dict(sorted(processed_rcp_data.items(), key=lambda item: item[1]['BS']))
        self.rcp_data = sorted_rcp_data

        self.compute_rcp_stats()

    def _construct_json_filename(self, usage, ruleset, benchmark):
        '''Form RCP json filename'''
        return os.path.join(os.path.dirname(__file__), f"{usage}_{ruleset}",
                            f"rcps_{benchmark}.json")

    def _process_raw_rcp_data(self, raw_rcp_data):
        '''
        Load the raw json file data into a dictionary
        that also contains mean, stdev, and max speedup for each record
        '''
        processed_rcps = {}
        for record, record_contents in raw_rcp_data.items():
            processed_record = {'Benchmark': record_contents['Benchmark'],
                                'BS': record_contents['BS'],
                                'Hyperparams': record_contents['Hyperparams'],
                                'Epochs to converge': record_contents['Epochs to converge'],
                                'RCP Mean': 0.0,
                                'RCP Stdev': 0.0,
                                'Max Speedup': 0.0}
            processed_rcps[record] = processed_record
            # TBD: Sanity check RCPs, eg number of runs, duplicate RCPs, RCPs or unknown benchmark
            # numbers out of bounds, etc.
        return processed_rcps

    def _prune_rcps(self):
        '''
        Prune RCPs. We compare convergence of each RCP point with interpolation using surrounding points
        and move RCP points that have min (fastest) convergence to pruned_rcp_data.
        pruned_rcp_data is by default used for RCP tests.
        '''
        self.pruned_rcp_data = {}
        # TODO: pruning should be done in dictionary instead of list to avoid nested loop at the end
        min_epochs = list(self.rcp_data.values())

        # Step 1
        # Find point with fastest convergence and prune all point with smaller batch size
        # In that way the min batch size point will have the fastest convergenece
        fastest_conv = min(min_epochs, key=lambda rc: rc['Min Epochs'])
        min_epochs = list(filter(lambda rc: rc['BS'] >= fastest_conv['BS'], min_epochs))

        # Step 2
        # Run this algorithm for the rest of the points:
        # for i = 1..N-2
        #    if RCP[i+1] has slower convergence than interpolation(RCP[i], RCP[i+2]):
        #      remove it
        #      decrement i,N
        list_len = len(min_epochs)
        i = 1
        # this loop does pruning, but it's not calculating the lower convex envelope
        while i < list_len - 1:
            rcp_min = min_epochs[i-1]
            rcp_max = min_epochs[i+1]
            bs = min_epochs[i]['BS']
            name, rcp = self._create_interp_rcp(bs, rcp_min, rcp_max)
            if min_epochs[i]['Min Epochs'] > rcp['Min Epochs']:
                del min_epochs[i]
                i = i-1
                list_len = list_len - 1
            i = i+1

        for min_epoch in min_epochs:
            for record, record_contents in self.rcp_data.items():
                if record_contents['Benchmark'] == min_epoch['Benchmark'] and record_contents['BS'] == min_epoch['BS']:
                    self.pruned_rcp_data[record] = record_contents

    def compute_rcp_stats(self):
        '''Compute RCP mean, stdev and min acceptable epochs for RCPs'''
        for record, record_contents in self.rcp_data.items():
            epoch_list = record_contents['Epochs to converge']
            # Use olympic mean
            epoch_list.sort()
            samples_rejected = 4 if record_contents['Benchmark'] == 'unet3d' else 1
            samples_rejected = 2 if record_contents['Benchmark'] == 'llama2_70b_lora' else samples_rejected
            record_contents['RCP Mean'] = np.mean(epoch_list[samples_rejected:len(epoch_list)-samples_rejected])
            record_contents['RCP Stdev'] = np.std(epoch_list[samples_rejected:len(epoch_list)-samples_rejected])
            min_epochs = self._find_min_acceptable_mean(
                              record_contents['RCP Mean'],
                              record_contents['RCP Stdev'],
                              len(epoch_list)-samples_rejected*2)
            record_contents['Max Speedup'] = record_contents['RCP Mean'] / min_epochs
            record_contents['Min Epochs'] = min_epochs

            if self.verbose:
                print(record, record_contents, "\n")

        self._prune_rcps()

    def _get_rcp_data(self, rcp_pass='pruned_rcps'):
        if rcp_pass == 'pruned_rcps':
            rcp_data = self.pruned_rcp_data
        elif rcp_pass == 'full_rcps':
            rcp_data = self.rcp_data
        return rcp_data

    def _find_rcp(self, bs, rcp_pass='full_rcp'):
        '''Find RCP based on batch size'''
        rcp_data = self._get_rcp_data(rcp_pass)
        for _, record_contents in rcp_data.items():
            if record_contents['BS'] == bs:
                return record_contents

    def _find_min_rcp(self, rcp_pass='full_rcp'):
        '''Find RCP with the smallest batch size for a benchmark'''
        min_bs = 1e9
        min_record = None
        rcp_data = self._get_rcp_data(rcp_pass)
        for _, record_contents in rcp_data.items():
            if record_contents['BS'] < min_bs:
                min_record = record_contents
                min_bs = record_contents['BS']
        return min_record

    def _find_top_min_rcp(self, bs, rcp_pass='full_rcp'):
        '''
        Find top RCP to serve as min in interpolation.
        For example, if bs = 100 and reference has bs = 10, 20, 110, 120
        this will return the RCP with bs = 20.
        '''
        min_bs = 0
        min_record = None
        rcp_data = self._get_rcp_data(rcp_pass)
        for _, record_contents in rcp_data.items():
            if record_contents['BS'] < bs and record_contents['BS'] > min_bs:
                min_bs = record_contents['BS']
                min_record = record_contents
        return min_record

    def _find_bottom_max_rcp(self, bs, rcp_pass='full_rcp'):
        '''
        Find bottom RCP to serve as max in interpolation.
        For example, if bs = 100 and reference has bs = 10, 20, 110, 120
        this will return the RCP with bs = 110.
        '''
        max_bs = 1e9
        max_record = None
        rcp_data = self._get_rcp_data(rcp_pass)
        for _, record_contents in rcp_data.items():
            if record_contents['BS'] > bs and record_contents['BS'] < max_bs:
                max_bs = record_contents['BS']
                max_record = record_contents
        return max_record

    def _find_p_value(self, subm_mean, subm_stdev, subm_num_samples,
                      ref_mean, ref_stdev, ref_num_samples,
                      alpha=0.05):
        '''
        Do t-test between submission and reference and return p-value and
        whether it is larger than the limit
        https://docs.scipy.org/doc/scipy/reference/generated/scipy.stats.ttest_ind_from_stats.html
        '''
        t_stat, p_value = scipy.stats.ttest_ind_from_stats(
                              subm_mean, subm_stdev, subm_num_samples,
                              ref_mean, ref_stdev, ref_num_samples,
                              equal_var=True)

        # convert from 2-sided test to 1-sided test
        if t_stat < 0:
            p_value = p_value / 2
        else:
            p_value = 1 - (p_value / 2)
        return p_value > alpha, p_value

    def _find_min_acceptable_mean(self, mean, stdev, num_samples_ref):
        '''
        Do a binary search to find the min acceptable epoch mean to converge
        The limits are 0 and the reference mean, anything above reference is acceptable
        '''

        if stdev == 0:
            return mean
        num_samples_subm = self.submission_runs - 2
        mean_max = mean
        mean_min = 0.0
        mean_mid = (mean_min + mean_max) / 2
        while mean_max - mean_min > self.tolerance:
            # We assume similar stdev between submission and reference
            # Samples and means are different for p-value function
            _, p_value = self._find_p_value(
                             mean_mid, stdev, num_samples_ref,
                             mean, stdev, num_samples_subm,
                             self.alpha)
            if p_value > self.alpha:
                mean_max = mean_mid
            else:
                mean_min = mean_mid
            mean_mid = (mean_min + mean_max) / 2

        return mean_mid

    def _create_interp_rcp(self, target_bs, low_rcp, high_rcp):
        '''
        Create an interpolation RCP for batch size target_bs by interpolating
        low_rcp and high_rcp. Add the RCP into rcp_data.
        This RCP is marked as _interp_ in its name so it does not have epochs or hparams
        '''
        mean = np.interp(
                   target_bs,
                   [low_rcp['BS'], high_rcp['BS']],
                   [low_rcp['RCP Mean'], high_rcp['RCP Mean']])
        stdev = np.interp(
                    target_bs,
                    [low_rcp['BS'], high_rcp['BS']],
                    [low_rcp['RCP Stdev'], high_rcp['RCP Stdev']])

        min_epochs = self._find_min_acceptable_mean(
                         mean,
                         stdev,
                         self.submission_runs*2)
        interp_record_name = self.benchmark + '_interp_' + str(target_bs)
        interp_record = {'Benchmark': self.benchmark,
                         'BS': target_bs,
                         'Hyperparams': {},
                         'Epochs to converge': [],
                         'RCP Mean': mean,
                         'RCP Stdev': stdev,
                         'Max Speedup': mean / min_epochs,
                         'Min Epochs': min_epochs}
        if self.verbose:
            logging.info(" Creating interpolation record")
            logging.info(" Low RCP: %s", low_rcp)
            logging.info(" High RCP: %s", high_rcp)
            logging.info(" Intepolation record: %s", interp_record)
        return interp_record_name, interp_record

    def _find_norm_factor(self, rcp_record, mean_subm_epochs):
        norm_factor = rcp_record["RCP Mean"] / mean_subm_epochs
        return 1.0 if norm_factor < 1 else norm_factor

    def _set_results_scaling(self, scale_factor, results_dir):
        scaling = {'scaling_factor': scale_factor}
        json_content = json.dumps(scaling)
        filepath = results_dir+'/scaling.json'
        with open(filepath, "w") as scaling_file:
            scaling_file.write(json_content)

    def _eval_submission_record(self, rcp_record, subm_epochs, results_dir):
        '''Compare reference and submission convergence.'''
        subm_epochs.sort()
        samples_rejected = 4 if rcp_record["Benchmark"] == 'unet3d' else 1
        samples_rejected = 2 if rcp_record["Benchmark"] == 'llama2_70b_lora' else samples_rejected
        mean_subm_epochs = np.mean(subm_epochs[samples_rejected:len(subm_epochs)-samples_rejected])
        norm_factor = self._find_norm_factor(rcp_record, mean_subm_epochs)
        if mean_subm_epochs >= (rcp_record["RCP Mean"] / rcp_record["Max Speedup"]):
            logging.info(" RCP Record: %s", rcp_record)
            logging.info(" Submission mean epochs: %.4f", mean_subm_epochs)
            if mean_subm_epochs < rcp_record["RCP Mean"]:
                mesg = " Submission mean epochs faster than RCP mean but within max speedup range. Score should be normalized by factor of {} / {} = {}"
                mesg = mesg.format(rcp_record["RCP Mean"], mean_subm_epochs, norm_factor)
                logging.info(mesg)
                if results_dir != '':
                    self._set_results_scaling(norm_factor, results_dir)
                    logging.info(" Results scaling set to normalization factor of %.4f", norm_factor)
            return True, norm_factor
        else:
            logging.info(" RCP Record: %s", rcp_record)
            logging.info(" Submission mean epochs: %.4f", mean_subm_epochs)
            return False, norm_factor


def check_directory(dir, usage, version, verbose, bert_train_samples, rcp_file=None, rcp_pass='full_rcp', rcp_bypass=False, set_scaling=False):
    '''
    Check directory for RCP compliance.
    Returns (Pass/Fail, string with explanation)
    Possible cases, the top 3 fail before RCP check.
    - (False) Fail / did not find global_batch_size in log
    - (False) Fail / run failed to converge
    - (False) Fail / Benchmark w/o RCP records
    - (True) Pass / RCP found
    - (True) Pass / RCP interpolated
    - (True) Pass / RCP missing but submission converges slower on smaller batch size
    - (False --> True with --rcp_bypass when running from package checker) Fail / RCP found
    - (False --> True with --rcp_bypass when running from package checker) Fail / RCP interpolated
    - (False --> True with --rcp_bypass when running from package checker) Missing RCP / Submit missing RCP
    '''
    _print_divider_bar()
    logging.info(" Running RCP Checker, pass: %s", rcp_pass)
    _print_divider_bar()
    dir = dir.rstrip("/")
    pattern = '{folder}/result_*.txt'.format(folder=dir)
    result_files = glob.glob(pattern, recursive=True)
    bs, subm_epochs, benchmark = get_submission_epochs(result_files, bert_train_samples)
    rcp_score_norm = 1.0

    checker = RCP_Checker(usage, version, benchmark, verbose, rcp_file)

    if bs == -1:
        return False, 'Could not detect global_batch_size', rcp_score_norm
    if subm_epochs is None:
        return False, 'Insufficient convergence', rcp_score_norm

    rcp_record = checker._find_rcp(bs, rcp_pass)
    rcp_msg = ''
    if rcp_record is not None:
        rcp_msg = 'RCP found'
        rcp_check, rcp_score_norm = checker._eval_submission_record(rcp_record, subm_epochs, (dir if set_scaling else ''))
    else:
        rcp_min = checker._find_top_min_rcp(bs, rcp_pass)
        rcp_max = checker._find_bottom_max_rcp(bs, rcp_pass)
        if rcp_min is not None and rcp_max is not None:
            rcp_msg = 'RCP Interpolation'
            interp_record_name, interp_record = checker._create_interp_rcp(bs, rcp_min, rcp_max)
            rcp_check, rcp_score_norm = checker._eval_submission_record(interp_record, subm_epochs, (dir if set_scaling else ''))
        elif rcp_min is not None and rcp_max is None:
            rcp_msg = 'Missing RCP, please submit RCP with BS = {b}'.format(b=bs)
            rcp_check = False
        elif rcp_min is None and rcp_max is not None:
            rcp_min_record = checker._find_min_rcp(rcp_pass)
            rcp_check, rcp_score_norm = checker._eval_submission_record(rcp_min_record, subm_epochs, (dir if set_scaling else ''))
            if rcp_check is False:
                rcp_msg = 'Missing RCP, please submit RCP with BS = {b}'.format(b=bs)
            else:
                rcp_msg = 'RCP not found but slower convergence on smaller batch size'
        else:
            rcp_check = False
            rcp_msg = 'Cannot find any RCPs'

    if rcp_bypass and not rcp_check:
        if rcp_msg == 'RCP found' or rcp_msg == 'RCP Interpolation' or rcp_msg == 'Missing RCP, please submit RCP with BS = {b}'.format(b=bs):
            rcp_msg = rcp_msg + ' passed using rcp_bypass'
            logging.warning(' RCP test failed but allowed to proceed with RCP bypass.')
            logging.warning(' Please be ready to have this reviewed by the submission committee.')
            rcp_check = True

    return rcp_check, rcp_msg, rcp_score_norm


def get_parser():
    parser = argparse.ArgumentParser(
        prog='mlperf_logging.rcp_checker',
        description='Run RCP Checks on logs.',
    )

    parser.add_argument('dir', type=str,
                    help='the directory to check for compliance')
    parser.add_argument('--rcp_usage', type=str, default='training',
                    choices=['training', 'hpc'],
                    help='what WG does the benchmark come from to check the log against')
    parser.add_argument('--rcp_version', type=str, default='4.0.0',
                    help='what version of rules to check the log against')
    parser.add_argument('--verbose', action='store_true')
    parser.add_argument('--bert_train_samples', action='store_true',
                    help='If set, num samples used for training bert benchmark'
                         'is taken from train_samples, instead of epoch_num')
    parser.add_argument('--log_output', type=str, default='rcp_checker.log',
                    help='where to store RCP checker output log')
    parser.add_argument('--rcp_pass', type=str, default='pruned_rcps',
                    help='use "pruned_rcps" or "full_rcps" for convergence checks')
    parser.add_argument('--custom_rcps', type=argparse.FileType('r'),
                    help='specify an RCP json file to use')
    return parser


def make_checker(usage, ruleset, verbose=False, bert_train_samples=False):
    return RCP_Checker(usage, ruleset, verbose, bert_train_samples)


def main():
    parser = get_parser()
    args = parser.parse_args()

    logging.basicConfig(filename=args.log_output, level=logging.INFO)
    logging.getLogger().addHandler(logging.StreamHandler())
    formatter = logging.Formatter("%(levelname)s - %(message)s")
    logging.getLogger().handlers[0].setFormatter(formatter)
    logging.getLogger().handlers[1].setFormatter(formatter)

    # Package checker makes this call to invoke RCP test
    # Check pruned RCPs by default. Use rcp_pass='full_rcp' for full check
    passed, msg, _ = check_directory(args.dir, args.rcp_usage, args.rcp_version, args.verbose, args.bert_train_samples, rcp_file=args.custom_rcps, rcp_pass=args.rcp_pass)

    if passed:
        logging.info('%s, RCP test PASSED', msg)
        print('** Logging output also at', args.log_output)
    else:
        logging.error('%s, RCP test FAILED, consider adding --rcp_bypass in when running the package_checker.', msg)
        print('** Logging output also at', args.log_output)
        sys.exit(1)


if __name__ == '__main__':
    main()<|MERGE_RESOLUTION|>--- conflicted
+++ resolved
@@ -28,11 +28,8 @@
         'unet3d' : 40,
         'rnnt': 10,
         'stable_diffusion': 10,
-<<<<<<< HEAD
+        'gnn': 10,  
         'llama2_70b_lora': 12,
-=======
-        'gnn': 10,  
->>>>>>> 8510e2be
     },
     "hpc": {
         'cosmoflow': 10,
