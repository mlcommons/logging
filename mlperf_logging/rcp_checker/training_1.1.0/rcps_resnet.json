{

  "resnet_ref_1632":
  {
    "Benchmark": "resnet",
    "Creator": "NVIDIA",
    "When": "At 1.0 submission",
    "Platform": "TBD",
    "BS": 1632,
    "Hyperparams": {
      "optimizer": "lars",
      "opt_base_learning_rate": 7.4,
      "opt_learning_rate_warmup_epochs": 2,
      "opt_momentum": 0.9,
      "opt_weight_decay": 5.0e-5,
      "opt_learning_rate_decay_steps": 27476,
      "model_bn_span": 204
    },
    "Epochs to converge": [
      34, 34, 34, 35, 35, 37, 35, 35, 33, 35,
      35, 37, 37, 35, 35, 34, 35
    ]
  },

<<<<<<< HEAD
=======
  "resnet_ref_2048":
  {
    "Benchmark": "resnet",
    "Creator": "Google",
    "When": "Prior to 1.0 submission",
    "Platform": "TPU-v4-32 / TF2, TF version ~2.4",
    "BS": 2048,
    "Hyperparams": {
      "optimizer": "lars",
      "opt_base_learning_rate": 8.5,
      "opt_learning_rate_warmup_epochs": 5,
      "opt_momentum": 0.9,
      "opt_weight_decay": 2e-4,
      "opt_learning_rate_decay_steps": 22530,
      "model_bn_span": 64
    },
    "Epochs to converge": [
      38, 39, 38, 39, 38, 39, 38, 39, 38, 38]
  },

>>>>>>> b62ba7bf
  "resnet_ref_3264":
  {
    "Benchmark": "resnet",
    "Creator": "NVIDIA",
    "When": "At 1.0 submission",
    "Platform": "TBD",
    "BS": 3264,
    "Hyperparams": {
      "optimizer": "lars",
      "opt_base_learning_rate": 10.5,
      "opt_learning_rate_warmup_epochs": 2,
      "opt_momentum": 0.9,
      "opt_weight_decay": 0.00005,
      "opt_learning_rate_decay_steps": 14523,
      "model_bn_span": 204
    },
    "Epochs to converge": [
      36, 35, 34, 34, 36, 35, 35, 35, 35, 37,
      35, 35, 35, 36, 35
    ]
  },

  "resnet_ref_4096":
  {
    "Benchmark": "resnet",
    "Creator": "Google",
    "When": "Prior to 1.0 submission",
    "Platform": "TPU-v4-64 / TF2, TF version ~2.4",
    "BS": 4096,
    "Hyperparams": {
      "optimizer": "lars",
      "opt_base_learning_rate": 10,
      "opt_learning_rate_warmup_epochs": 5,
      "opt_momentum": 0.9,
      "opt_weight_decay": 2e-4,
      "opt_learning_rate_decay_steps": 13137,
      "model_bn_span": 64
    },
    "Epochs to converge": [
      39, 42, 40, 41, 39, 40, 41, 39, 40, 39]
  },

  "resnet_ref_8192":
  {
    "Benchmark": "resnet",
    "Creator": "Google",
    "When": "Prior to 1.0 submission",
    "Platform": "TPU-v4-128 / TF2, TF version ~2.4",
    "BS": 8192,
    "Hyperparams": {
      "optimizer": "lars",
      "opt_base_learning_rate": 17,
      "opt_learning_rate_warmup_epochs": 5,
      "opt_momentum": 0.9,
      "opt_weight_decay": 2e-4,
      "opt_learning_rate_decay_steps": 6095,
      "model_bn_span": 64
    },
    "Epochs to converge": [
      42, 44, 43, 41, 41, 41, 42, 42, 43, 41]
  },

  "resnet_ref_13056":
  {
    "Benchmark": "resnet",
    "Creator": "NVIDIA",
    "When": "At 1.0 submission",
    "Platform": "TBD",
    "BS": 13056,
    "Hyperparams": {
      "optimizer": "lars",
      "opt_base_learning_rate": 12.8,
      "opt_learning_rate_warmup_epochs": 9,
      "opt_momentum": 0.9,
      "opt_weight_decay": 2.5e-5,
      "opt_learning_rate_decay_steps": 4710,
      "model_bn_span": 204
    },
    "Epochs to converge": [
      46, 46, 44, 46, 45, 46, 45, 45, 45, 46
    ]
  },

  "resnet_ref_32768":
  {
    "Benchmark": "resnet",
    "Creator": "Google",
    "When": "Prior to 1.0 submission",
    "Platform": "TPU-v4-32 / TF2, TF version ~2.4",
    "BS": 32768,
    "Hyperparams": {
      "optimizer": "lars",
      "opt_base_learning_rate": 21.2,
      "opt_learning_rate_warmup_epochs": 16,
      "opt_momentum": 0.94,
      "opt_weight_decay": 2.5e-5,
      "opt_learning_rate_decay_steps": 2267,
      "model_bn_span": 128
    },
    "Epochs to converge": [
      56, 56, 55, 56, 56, 56, 56, 56, 57, 56]
  },

  "resnet_ref_49152":
  {
    "Benchmark": "resnet",
    "Creator": "NVIDIA",
    "When": "At 1.1 submission",
    "Platform": "TBD",
    "BS": 49152,
    "Hyperparams": {
      "optimizer": "lars",
      "opt_base_learning_rate": 19.405,
      "opt_end_learning_rate": 0.0001,
      "opt_learning_rate_decay_poly_power": 2,
      "epsilon": 0,
      "opt_learning_rate_warmup_epochs": 24,
      "opt_momentum": 0.951807,
      "opt_weight_decay": 0.0001,
      "opt_learning_rate_decay_steps": 1846,
      "model_bn_span": 256
    },
    "Epochs to converge": [
      68, 68, 68, 68, 69, 68, 68, 67, 69, 67
    ]
  },

  "resnet_ref_58880":
  {
    "Benchmark": "resnet",
    "Creator": "NVIDIA",
    "When": "At 1.1 submission",
    "Platform": "TBD",
    "BS": 58880,
    "Hyperparams": {
      "optimizer": "lars",
      "opt_base_learning_rate": 23.246,
      "opt_end_learning_rate": 0.0001,
      "opt_learning_rate_decay_poly_power": 2,
      "epsilon": 0,
      "opt_learning_rate_warmup_epochs": 29,
      "opt_momentum": 0.951807,
      "opt_weight_decay": 0.0001,
      "opt_learning_rate_decay_steps": 1785,
      "model_bn_span": 230
    },
    "Epochs to converge": [
      80, 81, 80, 78, 80, 80, 81, 79, 80, 80
    ]
  },

  "resnet_ref_65536":
  {
    "Benchmark": "resnet",
    "Creator": "Google",
    "When": "Prior to 1.0 submission",
    "Platform": "TPU-v3-512 / TF2, TF version ~2.4",
    "BS": 65536,
    "Hyperparams": {
      "optimizer": "lars",
      "opt_base_learning_rate": 24.699,
      "opt_learning_rate_warmup_epochs": 31,
      "opt_momentum": 0.951807,
      "opt_weight_decay": 1e-4,
      "opt_learning_rate_decay_steps": 1133,
      "model_bn_span": 128
    },
    "Epochs to converge": [
      83, 85, 84, 86, 85, 85, 83, 84, 85, 85]
  }

}
<|MERGE_RESOLUTION|>--- conflicted
+++ resolved
@@ -22,29 +22,6 @@
     ]
   },
 
-<<<<<<< HEAD
-=======
-  "resnet_ref_2048":
-  {
-    "Benchmark": "resnet",
-    "Creator": "Google",
-    "When": "Prior to 1.0 submission",
-    "Platform": "TPU-v4-32 / TF2, TF version ~2.4",
-    "BS": 2048,
-    "Hyperparams": {
-      "optimizer": "lars",
-      "opt_base_learning_rate": 8.5,
-      "opt_learning_rate_warmup_epochs": 5,
-      "opt_momentum": 0.9,
-      "opt_weight_decay": 2e-4,
-      "opt_learning_rate_decay_steps": 22530,
-      "model_bn_span": 64
-    },
-    "Epochs to converge": [
-      38, 39, 38, 39, 38, 39, 38, 39, 38, 38]
-  },
-
->>>>>>> b62ba7bf
   "resnet_ref_3264":
   {
     "Benchmark": "resnet",
