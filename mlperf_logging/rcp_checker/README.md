# MLPerf RCP checker

MLPerf reference convergence point (RCP) checker

## Description

Currently this ingests RCP points from json file and provides API
to run convergence checks using t-tests, find convergence points
and generate interpolated convergence points.

## Usage

<<<<<<< HEAD
From the mlperf_logging directory:

python3 -m rcp_checker
=======
From the base directory of the repo (by default `logging`):

python3 -m mlperf_logging.rcp_checker
>>>>>>> e220700d

Currently this loads RCPs from 1.0.0/rcps.json and runs a basic test

## Requirements

You need numpy and scipy
python3 -m pip install numpy scipy

## Tested software versions

TBD

<<<<<<< HEAD

=======
>>>>>>> e220700d
<|MERGE_RESOLUTION|>--- conflicted
+++ resolved
@@ -10,15 +10,9 @@
 
 ## Usage
 
-<<<<<<< HEAD
-From the mlperf_logging directory:
-
-python3 -m rcp_checker
-=======
 From the base directory of the repo (by default `logging`):
 
 python3 -m mlperf_logging.rcp_checker
->>>>>>> e220700d
 
 Currently this loads RCPs from 1.0.0/rcps.json and runs a basic test
 
@@ -29,9 +23,4 @@
 
 ## Tested software versions
 
-TBD
-
-<<<<<<< HEAD
-
-=======
->>>>>>> e220700d
+TBD