--- conflicted
+++ resolved
@@ -2,10 +2,5 @@
 - KEY:
     NAME:  submission_benchmark
     REQ:   EXACTLY_ONE
-<<<<<<< HEAD
     CHECK: " v['value'] in ['retinanet', 'stable_diffusion', 'dlrm_dcnv2', 'bert', 'rgat', 'llama2_70b_lora', 'llama31_405b'] "
-    POST:  " enqueue_config('training_4.1.0/open_{}.yaml'.format(v['value'])) "
-=======
-    CHECK: " v['value'] in ['retinanet', 'stable_diffusion', 'dlrm_dcnv2', 'bert', 'rgat', 'llama2_70b_lora'] "
-    POST:  " enqueue_config('training_5.0.0/open_{}.yaml'.format(v['value'])) "
->>>>>>> b81c2116
+    POST:  " enqueue_config('training_5.0.0/open_{}.yaml'.format(v['value'])) "