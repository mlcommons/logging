
- KEY:
    NAME:  submission_benchmark
    REQ:   EXACTLY_ONE
<<<<<<< HEAD
    CHECK: " v['value'] in ['retinanet', 'stable_diffusion', 'dlrm_dcnv2', 'bert', 'rgat', 'llama2_70b_lora'] "
=======
    CHECK: " v['value'] in ['retinanet', 'stable_diffusion', 'dlrm_dcnv2', 'bert', 'rgat', 'llama2_70b_lora', 'llama31_405b'] "
>>>>>>> 44b4810e
    POST:  " enqueue_config('training_5.0.0/closed_{}.yaml'.format(v['value'])) "

- KEY:
    NAME: gradient_accumulation_steps
    REQ: EXACTLY_ONE
    CHECK: " v['value'] > 0 "<|MERGE_RESOLUTION|>--- conflicted
+++ resolved
@@ -2,11 +2,7 @@
 - KEY:
     NAME:  submission_benchmark
     REQ:   EXACTLY_ONE
-<<<<<<< HEAD
-    CHECK: " v['value'] in ['retinanet', 'stable_diffusion', 'dlrm_dcnv2', 'bert', 'rgat', 'llama2_70b_lora'] "
-=======
     CHECK: " v['value'] in ['retinanet', 'stable_diffusion', 'dlrm_dcnv2', 'bert', 'rgat', 'llama2_70b_lora', 'llama31_405b'] "
->>>>>>> 44b4810e
     POST:  " enqueue_config('training_5.0.0/closed_{}.yaml'.format(v['value'])) "
 
 - KEY:
