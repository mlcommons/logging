from .ruleset_060 import parse_file as parse_file_060
from .ruleset_070 import parse_file as parse_file_070
from .ruleset_100 import parse_file as parse_file_100
from .ruleset_110 import parse_file as parse_file_110
from .ruleset_200 import parse_file as parse_file_200
from .ruleset_210 import parse_file as parse_file_210
from .ruleset_300 import parse_file as parse_file_300
from .ruleset_310 import parse_file as parse_file_310
from .ruleset_400 import parse_file as parse_file_400


def parse_file(filename, ruleset='0.6.0'):
    if ruleset == '0.6.0':
        return parse_file_060(filename)
    elif ruleset == '0.7.0':
        return parse_file_070(filename)
    elif ruleset == '1.0.0':
        return parse_file_100(filename)
    elif ruleset == '1.1.0':
        return parse_file_110(filename)
    elif ruleset == '2.0.0':
        return parse_file_200(filename)
    elif ruleset == '2.1.0':
        return parse_file_210(filename)
    elif ruleset == '3.0.0':
        return parse_file_300(filename)
    elif ruleset == '3.1.0':
        return parse_file_310(filename)
    elif ruleset == '4.0.0':
<<<<<<< HEAD
        return parse_file_400(filename)    
=======
        return parse_file_400(filename)
>>>>>>> 99ba37ac
    else:
        raise Exception(f'Ruleset "{ruleset}" is not supported')<|MERGE_RESOLUTION|>--- conflicted
+++ resolved
@@ -27,10 +27,6 @@
     elif ruleset == '3.1.0':
         return parse_file_310(filename)
     elif ruleset == '4.0.0':
-<<<<<<< HEAD
         return parse_file_400(filename)    
-=======
-        return parse_file_400(filename)
->>>>>>> 99ba37ac
     else:
         raise Exception(f'Ruleset "{ruleset}" is not supported')